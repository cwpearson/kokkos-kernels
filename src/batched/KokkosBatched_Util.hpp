--- conflicted
+++ resolved
@@ -28,49 +28,6 @@
 
     void print_compiler_info();
 
-<<<<<<< HEAD
-    template<typename T>
-    struct is_vector {
-      static constexpr bool value = false;
-    };
-
-    // we do not allow mixed precision
-    template<typename Ta, typename Tb>
-    struct is_convertible {
-      static constexpr bool is_specialized = ( Kokkos::Details::ArithTraits<Ta>::is_specialized &&
-                                               Kokkos::Details::ArithTraits<Tb>::is_specialized );
-
-      static constexpr bool is_mag_type_same = std::is_same<typename Kokkos::Details::ArithTraits<Ta>::mag_type,
-                                                            typename Kokkos::Details::ArithTraits<Tb>::mag_type>::value;
-
-      static constexpr bool value = is_specialized && is_mag_type_same;
-    };
-
-    // // allow mixed precision
-    // template<typename Ta, typename Tb>
-    // struct is_convertible {
-    //   static constexpr bool is_specialized = ( Kokkos::Details::ArithTraits<Ta>::is_specialized &&
-    //                                            Kokkos::Details::ArithTraits<Tb>::is_specialized );
-
-    //   static constexpr bool is_mag_type_same = std::is_same<typename Kokkos::Details::ArithTraits<Ta>::mag_type,
-    //                                                         typename Kokkos::Details::ArithTraits<Tb>::mag_type>::value;
-
-    //   static constexpr bool is_ta_integer = Kokkos::Details::ArithTraits<Ta>::is_integer;
-    //   static constexpr bool is_tb_integer = Kokkos::Details::ArithTraits<Tb>::is_integer;;
-
-    //   static constexpr bool is_ta_complex = Kokkos::Details::ArithTraits<Ta>::is_complex;
-    //   static constexpr bool is_tb_complex = Kokkos::Details::ArithTraits<Ta>::is_complex;
-
-    //   static constexpr bool value = ( is_specialized && 
-    //                                   /// built-in real type
-    //                                   (  is_ta_integer && !is_ta_complex ?  is_tb_integer    : true ) &&
-    //                                   ( !is_ta_integer && !is_ta_complex ? !is_tb_complex    : true ) &&
-    //                                   /// complex type (complex need same mag type)
-    //                                   (                    is_ta_complex ?  is_mag_type_same : true );
-    // };
-
-=======
->>>>>>> 20f318b5
     // to use double, std::complex<double>, Kokkos::complex<double>
     using std::abs;
     using std::min;
