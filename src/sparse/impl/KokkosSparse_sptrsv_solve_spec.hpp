--- conflicted
+++ resolved
@@ -53,11 +53,6 @@
 #if !defined(KOKKOSKERNELS_ETI_ONLY) || KOKKOSKERNELS_IMPL_COMPILE_LIBRARY 
 #include <KokkosSparse_sptrsv_solve_impl.hpp>
 #include <KokkosSparse_sptrsv_symbolic_impl.hpp>
-#endif
-
-#ifdef _ENABLE_CUDA_PROFILE_
- #include "cudaProfiler.h"
- #include "cuda_profiler_api.h"
 #endif
 
 namespace KokkosSparse {
@@ -169,17 +164,6 @@
       if ( sptrsv_handle->is_symbolic_complete() == false ) {
         Experimental::lower_tri_symbolic(*sptrsv_handle, row_map, entries);
       }
-<<<<<<< HEAD
-      //printf( " calling lower_tri_solve from KokkosSparse_sptrsv_solve_spec.hpp\n" );
-      #ifdef _ENABLE_CUDA_PROFILE_
-      //cuProfilerInitialize ();
-      cudaProfilerStart ();
-      #endif
-      Experimental::lower_tri_solve( *sptrsv_handle, row_map, entries, values, b, x);
-      #ifdef _ENABLE_CUDA_PROFILE_
-      cudaProfilerStop ();
-      #endif
-=======
       if ( sptrsv_handle->get_algorithm() == KokkosSparse::Experimental::SPTRSVAlgorithm::SEQLVLSCHD_TP1CHAIN ) {
         Experimental::tri_solve_chain( *sptrsv_handle, row_map, entries, values, b, x, true);
       }
@@ -192,16 +176,11 @@
 #endif
           Experimental::lower_tri_solve( *sptrsv_handle, row_map, entries, values, b, x);
       }
->>>>>>> 52cb6c47
     }
     else {
       if ( sptrsv_handle->is_symbolic_complete() == false ) {
         Experimental::upper_tri_symbolic(*sptrsv_handle, row_map, entries);
       }
-<<<<<<< HEAD
-      //printf( " calling upper_tri_solve from KokkosSparse_sptrsv_solve_spec.hpp\n" );
-      Experimental::upper_tri_solve( *sptrsv_handle, row_map, entries, values, b, x);
-=======
       if ( sptrsv_handle->get_algorithm() == KokkosSparse::Experimental::SPTRSVAlgorithm::SEQLVLSCHD_TP1CHAIN ) {
         Experimental::tri_solve_chain( *sptrsv_handle, row_map, entries, values, b, x, false);
       }
@@ -214,7 +193,6 @@
 #endif
           Experimental::upper_tri_solve( *sptrsv_handle, row_map, entries, values, b, x);
       }
->>>>>>> 52cb6c47
     }
   }
 
