--- conflicted
+++ resolved
@@ -166,12 +166,6 @@
 #endif
  }
 
-<<<<<<< HEAD
- using namespace KokkosSparse::Experimental;
- if ( thandle.get_algorithm() == SPTRSVAlgorithm::SEQLVLSCHD_RP ||
-      thandle.get_algorithm() == SPTRSVAlgorithm::SEQLVLSCHD_TP1 )
-/*   || thandle.get_algorithm() == KokkosSparse::Experimental::SPTRSVAlgorithm::SEQLVLSCHED_TP2 )*/
-=======
 #ifdef TRISOLVE_SYMB_TIMERS
  std::cout << "  Symbolic Chain Phase Total Time: " << timer_sym_chain_total.seconds() << std::endl;;
 #endif
@@ -184,7 +178,6 @@
   Kokkos::Timer timer_sym_lowertri_total;
 #endif
  if ( thandle.algm_requires_symb_lvlsched() )
->>>>>>> 52cb6c47
  {
   // Scheduling currently computes on host - need host copy of all views
 
@@ -332,7 +325,6 @@
   }
 #endif
  }
-<<<<<<< HEAD
 #ifdef KOKKOSKERNELS_ENABLE_SUPERNODAL_SPTRSV
  else if (thandle.get_algorithm () == SPTRSVAlgorithm::SUPERNODAL_NAIVE ||
           thandle.get_algorithm () == SPTRSVAlgorithm::SUPERNODAL_ETREE ||
@@ -612,14 +604,11 @@
   thandle.set_symbolic_complete();
  }
 #endif
-} // end lowertri_level_sched
-=======
 
 #ifdef TRISOLVE_SYMB_TIMERS
  std::cout << "  Symbolic (lower tri) Total Time: " << timer_sym_lowertri_total.seconds() << std::endl;;
 #endif
 } // end lower_tri_symbolic
->>>>>>> 52cb6c47
 
 
 template < class TriSolveHandle, class RowMapType, class EntriesType >
@@ -628,14 +617,7 @@
   Kokkos::Timer timer_sym_uppertri_total;
 #endif
 
-<<<<<<< HEAD
- using namespace KokkosSparse::Experimental;
- if ( thandle.get_algorithm() == SPTRSVAlgorithm::SEQLVLSCHD_RP ||
-      thandle.get_algorithm() == SPTRSVAlgorithm::SEQLVLSCHD_TP1 )
-/*   || thandle.get_algorithm() == KokkosSparse::Experimental::SPTRSVAlgorithm::SEQLVLSCHED_TP2 )*/
-=======
  if ( thandle.algm_requires_symb_lvlsched() )
->>>>>>> 52cb6c47
  {
   // Scheduling currently compute on host - need host copy of all views
 
@@ -777,9 +759,7 @@
   std::cout << "  devicecheck_count= " << check_count << std::endl;
   }
 #endif
-
  }
-<<<<<<< HEAD
 #ifdef KOKKOSKERNELS_ENABLE_SUPERNODAL_SPTRSV
  else if (thandle.get_algorithm () == SPTRSVAlgorithm::SUPERNODAL_NAIVE ||
           thandle.get_algorithm () == SPTRSVAlgorithm::SUPERNODAL_ETREE ||
@@ -1077,14 +1057,11 @@
   thandle.set_symbolic_complete ();
  }
 #endif
-} // end uppertri_level_sched
-=======
 
 #ifdef TRISOLVE_SYMB_TIMERS
  std::cout << "  Symbolic (upper tri) Total Time: " << timer_sym_uppertri_total.seconds() << std::endl;;
 #endif
 } // end upper_tri_symbolic
->>>>>>> 52cb6c47
 
 
 } // namespace Experimental
