--- conflicted
+++ resolved
@@ -2686,7 +2686,7 @@
                thandle.get_algorithm () == SPTRSVAlgorithm::SUPERNODAL_ETREE ||
                thandle.get_algorithm () == SPTRSVAlgorithm::SUPERNODAL_DAG) {
 
-        #define profile_supernodal_etree
+        //#define profile_supernodal_etree
         #ifdef profile_supernodal_etree
         size_t flops = 0;
         Kokkos::Timer timer;
@@ -2762,18 +2762,12 @@
         }
 
         // launching sparse-triangular solve functor
-<<<<<<< HEAD
-        typedef Kokkos::TeamPolicy<execution_space> team_policy_type;
         LowerTriSupernodalFunctor<TriSolveHandle, RowMapType, EntriesType, ValuesType, LHSType, NGBLType> 
-          sptrsv_functor (invert_offdiagonal, supercols, row_map, entries, values, lvl, kernel_type, diag_kernel_type, lhs,
-=======
+          sptrsv_functor (invert_diagonal, invert_offdiagonal, supercols, row_map, entries, values, lvl, kernel_type, diag_kernel_type, lhs,
+                          work, work_offset, nodes_grouped_by_level, node_count);
+
         using team_policy_type = Kokkos::TeamPolicy<execution_space>;
-        team_policy_type team_policy (lvl_nodes , Kokkos::AUTO);
-        LowerTriSupernodalFunctor<RowMapType, EntriesType, ValuesType, LHSType, NGBLType> 
-          sptrsv_functor (invert_diagonal, invert_offdiagonal, supercols, row_map, entries, values, lvl, kernel_type, diag_kernel_type, lhs,
->>>>>>> 39b572e6
-                          work, work_offset, nodes_grouped_by_level, node_count);
-        Kokkos::parallel_for ("parfor_lsolve_supernode", team_policy /* team_policy_type(lvl_nodes , Kokkos::AUTO) */, sptrsv_functor);
+        Kokkos::parallel_for ("parfor_lsolve_supernode", team_policy_type(lvl_nodes , Kokkos::AUTO), sptrsv_functor);
 
         #ifdef profile_supernodal_etree
         Kokkos::fence();
@@ -3056,26 +3050,16 @@
           }
 
           // launching sparse-triangular solve functor
-<<<<<<< HEAD
           UpperTriTranSupernodalFunctor<TriSolveHandle, RowMapType, EntriesType, ValuesType, LHSType, NGBLType> 
-            sptrsv_functor (invert_offdiagonal, supercols, row_map, entries, values,lvl, kernel_type, diag_kernel_type, lhs,
-=======
-          UpperTriTranSupernodalFunctor<RowMapType, EntriesType, ValuesType, LHSType, NGBLType> 
             sptrsv_functor (invert_diagonal, invert_offdiagonal, supercols, row_map, entries, values,lvl, kernel_type, diag_kernel_type, lhs,
->>>>>>> 39b572e6
                             work, work_offset, nodes_grouped_by_level, node_count);
 
           using policy_type = Kokkos::TeamPolicy<execution_space>;
           Kokkos::parallel_for ("parfor_usolve_tran_supernode", policy_type (lvl_nodes , Kokkos::AUTO), sptrsv_functor);
         } else { // U stored in CSR
           // launching sparse-triangular solve functor
-<<<<<<< HEAD
           UpperTriSupernodalFunctor<TriSolveHandle, RowMapType, EntriesType, ValuesType, LHSType, NGBLType> 
-            sptrsv_functor (supercols, row_map, entries, values,lvl, kernel_type, diag_kernel_type, lhs,
-=======
-          UpperTriSupernodalFunctor<RowMapType, EntriesType, ValuesType, LHSType, NGBLType> 
             sptrsv_functor (invert_diagonal, supercols, row_map, entries, values,lvl, kernel_type, diag_kernel_type, lhs,
->>>>>>> 39b572e6
                             work, work_offset, nodes_grouped_by_level, node_count);
 
           using policy_type = Kokkos::TeamPolicy<execution_space>;
