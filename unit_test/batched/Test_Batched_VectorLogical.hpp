/// \author Kyungjoo Kim (kyukim@sandia.gov)

// Note: Luc Berger-Vergiat 04/14/21
//       This test does not run on cuda or HIP
//       backends so the whole file is guarded
//       to ensure it is not included in these
//       backends unit-test

<<<<<<< HEAD
#if !defined(TEST_CUDA_BATCHED_CPP) && !defined(TEST_HIP_BATCHED_CPP) && !defined(TEST_SYCL_BATCHED_CPP)
=======
#if !defined(TEST_CUDA_BATCHED_CPP) && !defined(TEST_HIP_BATCHED_CPP) \
  && !defined(TEST_OPENMPTARGET_BATCHED_CPP)
>>>>>>> 90970cc1

#include "gtest/gtest.h"
#include "Kokkos_Core.hpp"
#include "Kokkos_Random.hpp"

#include "KokkosBatched_Vector.hpp"

#include "KokkosKernels_TestUtils.hpp"

using namespace KokkosBatched;

namespace Test {

  template<typename ValueType,int VectorLength>
  void impl_test_batched_vector_logical() {
    /// random data initialization
    typedef Vector<SIMD<int>,VectorLength> vector_int_type;
    typedef ValueType value_type;
    const int vector_length = VectorLength;
    
    typedef Kokkos::Details::ArithTraits<value_type> ats;
    typedef typename ats::mag_type mag_type;

    vector_int_type a, b;

    Random<mag_type> random;
    for (int iter=0;iter<100;++iter) {
      for (int k=0;k<vector_length;++k) {
        a[k] = (random.value() > 0 ? 1 : -1);
        b[k] = (random.value() < 0 ? 1 : -1);
      }
      
      {

#undef CHECK
#define CHECK(op)                                       \
        {                                               \
          const auto comparison = a op b;               \
          for (int i=0;i<vector_length;++i)             \
            EXPECT_EQ( comparison[i], a[i] op b[i]);    \
        }
        
        CHECK(||);
        CHECK(&&);

#undef CHECK
#define CHECK(op)                                               \
        {                                                       \
          const auto comparison = a op 0;                       \
          for (int i=0;i<vector_length;++i)                     \
            EXPECT_EQ( comparison[i], a[i] op 0);               \
        }
        
        CHECK(||);
        CHECK(&&);

#undef CHECK
#define CHECK(op)                                               \
        {                                                       \
          const auto comparison = 0 op b;                       \
          for (int i=0;i<vector_length;++i)                     \
            EXPECT_EQ( comparison[i], 0 op b[i]);               \
        }
        
        CHECK(||);
        CHECK(&&);

#undef CHECK

      } // end test body
    } // end for
  } // impl
} // namespace

template<typename DeviceType,typename ValueType,int VectorLength>
int test_batched_vector_logical() {
  static_assert(Kokkos::Impl::SpaceAccessibility<DeviceType,Kokkos::HostSpace >::accessible,
                "vector datatype is only tested on host space");
  Test::impl_test_batched_vector_logical<ValueType,VectorLength>();
  
  return 0;
}


///
/// SIMD
///

#if defined(KOKKOSKERNELS_INST_FLOAT)
TEST_F( TestCategory, batched_vector_logical_simd_float3 ) {
  test_batched_vector_logical<TestExecSpace,float,3>();
}
TEST_F( TestCategory, batched_vector_logical_simd_float8 ) {
  test_batched_vector_logical<TestExecSpace,float,8>();
}
#endif

#if defined(KOKKOSKERNELS_INST_DOUBLE)
TEST_F( TestCategory, batched_vector_logical_simd_double3 ) {
  test_batched_vector_logical<TestExecSpace,double,3>();
}
TEST_F( TestCategory, batched_vector_logical_simd_double4 ) {
  test_batched_vector_logical<TestExecSpace,double,4>();
}
#endif

// #if defined(KOKKOSKERNELS_INST_COMPLEX_FLOAT)
// TEST_F( TestCategory, batched_vector_logical_simd_scomplex3 ) {
//   test_batched_vector_logical<TestExecSpace,Kokkos::complex<float>,3>();
// }
// TEST_F( TestCategory, batched_vector_logical_simd_scomplex4 ) {
//   test_batched_vector_logical<TestExecSpace,Kokkos::complex<float>,4>();
// }
// #endif

// #if defined(KOKKOSKERNELS_INST_COMPLEX_DOUBLE)
// TEST_F( TestCategory, batched_vector_logical_simd_dcomplex3 ) {
//   test_batched_vector_logical<TestExecSpace,Kokkos::complex<double>,3>();
// }
// TEST_F( TestCategory, batched_vector_logical_simd_dcomplex2 ) {
//   test_batched_vector_logical<TestExecSpace,Kokkos::complex<double>,2>();
// }
// #endif

#endif // check to not include this in a device test<|MERGE_RESOLUTION|>--- conflicted
+++ resolved
@@ -6,12 +6,8 @@
 //       to ensure it is not included in these
 //       backends unit-test
 
-<<<<<<< HEAD
-#if !defined(TEST_CUDA_BATCHED_CPP) && !defined(TEST_HIP_BATCHED_CPP) && !defined(TEST_SYCL_BATCHED_CPP)
-=======
-#if !defined(TEST_CUDA_BATCHED_CPP) && !defined(TEST_HIP_BATCHED_CPP) \
-  && !defined(TEST_OPENMPTARGET_BATCHED_CPP)
->>>>>>> 90970cc1
+#if !defined(TEST_CUDA_BATCHED_CPP) && !defined(TEST_HIP_BATCHED_CPP) && \
+  !defined(TEST_SYCL_BATCHED_CPP) && !defined(TEST_OPENMPTARGET_BATCHED_CPP)
 
 #include "gtest/gtest.h"
 #include "Kokkos_Core.hpp"
