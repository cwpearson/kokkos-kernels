#!/bin/bash -e

#
# Global config
#

set -o pipefail

# Determine current machine.

MACHINE=""
HOSTNAME=$(hostname)
PROCESSOR=`uname -p`

if [[ "$HOSTNAME" =~ (white|ride).* ]]; then
  MACHINE=white
  module load git
fi

if [[ "$HOSTNAME" == *blake* ]]; then
  MACHINE=blake
  module load git
fi

if [[ "$HOSTNAME" =~ .*bowman.* ]]; then
  MACHINE=bowman
  module load git
fi

if [[ "$HOSTNAME" == n* ]]; then # Warning: very generic name
  if [[ "$PROCESSOR" = "aarch64" ]]; then
    MACHINE=sullivan
    module load git
  fi
fi

if [[ "$HOSTNAME" == node* ]]; then # Warning: very generic name
  if [[ "$MACHINE" = "" ]]; then
    MACHINE=shepard
    module load git
  fi
fi

if [[ "$HOSTNAME" == apollo\.* ]]; then
  MACHINE=apollo
fi

if [[ "$HOSTNAME" == sullivan ]]; then
  MACHINE=sullivan
  module load git
fi

if [[ "$HOSTNAME" == mayer\.* ]]; then
  MACHINE=mayer
#  module load git
fi
if [[ "$HOSTNAME" == cn* ]]; then # Warning: very generic name
  MACHINE=mayer
fi

if [ ! -z "$SEMS_MODULEFILES_ROOT" ]; then
  if [[ "$MACHINE" = "" ]]; then
    MACHINE=sems
    module load sems-git
  fi
fi

if [[ "$MACHINE" = "" ]]; then
  echo "Unrecognized machine" >&2
  exit 1
fi

echo "Running on machine: $MACHINE"

GCC_BUILD_LIST="OpenMP,Pthread,Serial,OpenMP_Serial,Pthread_Serial"
IBM_BUILD_LIST="OpenMP,Serial,OpenMP_Serial"
ARM_GCC_BUILD_LIST="OpenMP,Serial,OpenMP_Serial"
INTEL_BUILD_LIST="OpenMP,Pthread,Serial,OpenMP_Serial,Pthread_Serial"
CLANG_BUILD_LIST="Pthread,Serial,Pthread_Serial"
CUDA_BUILD_LIST="Cuda_OpenMP,Cuda_Pthread,Cuda_Serial"
CUDA_IBM_BUILD_LIST="Cuda_OpenMP,Cuda_Serial"

GCC_WARNING_FLAGS="-Werror,-Wall,-Wshadow,-pedantic,-Wsign-compare,-Wtype-limits,-Wignored-qualifiers,-Wempty-body,-Wclobbered,-Wuninitialized"
IBM_WARNING_FLAGS="-Werror,-Wall,-Wshadow,-pedantic,-Wsign-compare,-Wtype-limits,-Wuninitialized"
CLANG_WARNING_FLAGS="-Werror,-Wall,-Wshadow,-pedantic,-Wsign-compare,-Wtype-limits,-Wuninitialized"
INTEL_WARNING_FLAGS="-Werror,-Wall,-Wshadow,-pedantic,-Wsign-compare,-Wtype-limits,-Wuninitialized"
CUDA_WARNING_FLAGS="-Werror,-Wall,-Wshadow,-pedantic,-Wsign-compare,-Wtype-limits,-Wuninitialized"
PGI_WARNING_FLAGS=""

# Default. Machine specific can override.
DEBUG=False
ARGS=""
CUSTOM_BUILD_LIST=""
QTHREADS_PATH=""
DRYRUN=False
BUILD_ONLY=False
declare -i NUM_JOBS_TO_RUN_IN_PARALLEL=2
TEST_SCRIPT=False
SKIP_HWLOC=False
SPOT_CHECK=False

PRINT_HELP=False
OPT_FLAG=""
KOKKOS_OPTIONS=""

#
# Handle arguments.
#

while [[ $# > 0 ]]
do
  key="$1"

  case $key in
    --kokkoskernels-path*)
      KOKKOSKERNELS_PATH="${key#*=}"
      ;;
    --kokkos-path*)
      KOKKOS_PATH="${key#*=}"
      ;;
    --qthreads-path*)
      QTHREADS_PATH="${key#*=}"
      ;;
    --build-list*)
      CUSTOM_BUILD_LIST="${key#*=}"
      ;;
    --debug*)
      DEBUG=True
      ;;
    --build-only*)
      BUILD_ONLY=True
      ;;
    --test-script*)
      TEST_SCRIPT=True
      ;;
    --skip-hwloc*)
      SKIP_HWLOC=True
      ;;
    --num*)
      NUM_JOBS_TO_RUN_IN_PARALLEL="${key#*=}"
      ;;
    --dry-run*)
      DRYRUN=True
      ;;
    --spot-check*)
      SPOT_CHECK=True
      ;;
    --arch*)
      ARCH_FLAG="--arch=${key#*=}"
      ;;
    --opt-flag*)
      OPT_FLAG="${key#*=}"
      ;;
    --with-cuda-options*)
      KOKKOS_CUDA_OPTIONS="--with-cuda-options=${key#*=}"
      ;;
    --with-tpls*)
      KOKKOSKERNELS_ENABLE_TPLS="${key#*=}"
      ;;
    --help*)
      PRINT_HELP=True
      ;;
    *)
      # args, just append
      ARGS="$ARGS $1"
      ;;
  esac

  shift
done

SCRIPT_KOKKOS_ROOT=$( cd "$( dirname "$0" )" && cd .. && pwd )

# Set kokkos path.
if [ -z "$KOKKOSKERNELS_PATH" ]; then
  KOKKOSKERNELS_PATH=$SCRIPT_KOKKOS_ROOT
else
  # Ensure KOKKOSKERNELS_PATH is abs path.
  KOKKOSKERNELS_PATH=$( cd $KOKKOSKERNELS_PATH && pwd )
fi

# Set kokkos path.
if [ -z "$KOKKOS_PATH" ]; then
  KOKKOS_PATH=$KOKKOSKERNELS_PATH/../kokkos
else
  # Ensure KOKKOS_PATH is abs path.
  KOKKOS_PATH=$( cd $KOKKOS_PATH && pwd )
fi

#
# Machine specific config.
#

if [ "$MACHINE" = "sems" ]; then
  source /projects/sems/modulefiles/utils/sems-modules-init.sh

  BASE_MODULE_LIST="sems-env,kokkos-env,sems-<COMPILER_NAME>/<COMPILER_VERSION>,kokkos-hwloc/1.10.1/base"
  CUDA_MODULE_LIST="sems-env,kokkos-env,kokkos-<COMPILER_NAME>/<COMPILER_VERSION>,sems-gcc/4.8.4,kokkos-hwloc/1.10.1/base"
  CUDA8_MODULE_LIST="sems-env,kokkos-env,kokkos-<COMPILER_NAME>/<COMPILER_VERSION>,sems-gcc/5.3.0,kokkos-hwloc/1.10.1/base"

  if [ -z "$ARCH_FLAG" ]; then
    ARCH_FLAG=""
  fi

  if [ "$SPOT_CHECK" = "True" ]; then
    # Format: (compiler module-list build-list exe-name warning-flag)
    COMPILERS=("gcc/5.3.0 $BASE_MODULE_LIST "Serial" g++ $GCC_WARNING_FLAGS"
               "intel/16.0.1 $BASE_MODULE_LIST "OpenMP" icpc $INTEL_WARNING_FLAGS"
               "clang/3.9.0 $BASE_MODULE_LIST "Pthread_Serial" clang++ $CLANG_WARNING_FLAGS"
               "cuda/8.0.44 $CUDA8_MODULE_LIST "Cuda_OpenMP" $KOKKOS_PATH/bin/nvcc_wrapper $CUDA_WARNING_FLAGS"
    )
  else
    # Format: (compiler module-list build-list exe-name warning-flag)
    COMPILERS=("gcc/4.8.4 $BASE_MODULE_LIST $GCC_BUILD_LIST g++ $GCC_WARNING_FLAGS"
               "gcc/4.9.3 $BASE_MODULE_LIST $GCC_BUILD_LIST g++ $GCC_WARNING_FLAGS"
               "gcc/5.3.0 $BASE_MODULE_LIST $GCC_BUILD_LIST g++ $GCC_WARNING_FLAGS"
               "gcc/6.1.0 $BASE_MODULE_LIST $GCC_BUILD_LIST g++ $GCC_WARNING_FLAGS"
               "intel/15.0.2 $BASE_MODULE_LIST $INTEL_BUILD_LIST icpc $INTEL_WARNING_FLAGS"
               "intel/16.0.1 $BASE_MODULE_LIST $INTEL_BUILD_LIST icpc $INTEL_WARNING_FLAGS"
               "intel/16.0.3 $BASE_MODULE_LIST $INTEL_BUILD_LIST icpc $INTEL_WARNING_FLAGS"
               "clang/3.6.1 $BASE_MODULE_LIST $CLANG_BUILD_LIST clang++ $CLANG_WARNING_FLAGS"
               "clang/3.7.1 $BASE_MODULE_LIST $CLANG_BUILD_LIST clang++ $CLANG_WARNING_FLAGS"
               "clang/3.8.1 $BASE_MODULE_LIST $CLANG_BUILD_LIST clang++ $CLANG_WARNING_FLAGS"
               "clang/3.9.0 $BASE_MODULE_LIST $CLANG_BUILD_LIST clang++ $CLANG_WARNING_FLAGS"
               "cuda/7.0.28 $CUDA_MODULE_LIST $CUDA_BUILD_LIST $KOKKOS_PATH/bin/nvcc_wrapper $CUDA_WARNING_FLAGS"
               "cuda/7.5.18 $CUDA_MODULE_LIST $CUDA_BUILD_LIST $KOKKOS_PATH/bin/nvcc_wrapper $CUDA_WARNING_FLAGS"
               "cuda/8.0.44 $CUDA8_MODULE_LIST $CUDA_BUILD_LIST $KOKKOS_PATH/bin/nvcc_wrapper $CUDA_WARNING_FLAGS"
    )
  fi
elif [ "$MACHINE" = "white" ]; then
  source /etc/profile.d/modules.sh
  SKIP_HWLOC=True
  export SLURM_TASKS_PER_NODE=32

  BASE_MODULE_LIST="<COMPILER_NAME>/<COMPILER_VERSION>"
  IBM_MODULE_LIST="<COMPILER_NAME>/xl/<COMPILER_VERSION>"
  CUDA_MODULE_LIST="<COMPILER_NAME>/<COMPILER_VERSION>,gcc/5.4.0"
  CUDA_MODULE_LIST2="<COMPILER_NAME>/<COMPILER_VERSION>,gcc/6.3.0,ibm/xl/13.1.6"

  # Don't do pthread on white.
  GCC_BUILD_LIST="OpenMP,Serial,OpenMP_Serial"

  # Format: (compiler module-list build-list exe-name warning-flag)
  COMPILERS=("gcc/5.4.0 $BASE_MODULE_LIST $IBM_BUILD_LIST g++ $GCC_WARNING_FLAGS"
             "ibm/13.1.6 $IBM_MODULE_LIST $IBM_BUILD_LIST xlC $IBM_WARNING_FLAGS"
             "cuda/8.0.44 $CUDA_MODULE_LIST $CUDA_IBM_BUILD_LIST ${KOKKOS_PATH}/bin/nvcc_wrapper $CUDA_WARNING_FLAGS"
             "cuda/9.0.103 $CUDA_MODULE_LIST2 $CUDA_IBM_BUILD_LIST ${KOKKOS_PATH}/bin/nvcc_wrapper $CUDA_WARNING_FLAGS"
  )

  if [ -z "$ARCH_FLAG" ]; then
    ARCH_FLAG="--arch=Power8,Kepler37"
  fi

  NUM_JOBS_TO_RUN_IN_PARALLEL=2

elif [ "$MACHINE" = "bowman" ]; then
  source /etc/profile.d/modules.sh
  SKIP_HWLOC=True
  export SLURM_TASKS_PER_NODE=32

  BASE_MODULE_LIST="<COMPILER_NAME>/compilers/<COMPILER_VERSION>"

  OLD_INTEL_BUILD_LIST="Pthread,Serial,Pthread_Serial"

  # Format: (compiler module-list build-list exe-name warning-flag)
  COMPILERS=("intel/16.4.258 $BASE_MODULE_LIST $OLD_INTEL_BUILD_LIST icpc $INTEL_WARNING_FLAGS"
             "intel/17.2.174 $BASE_MODULE_LIST $INTEL_BUILD_LIST icpc $INTEL_WARNING_FLAGS"
             "intel/18.0.128 $BASE_MODULE_LIST $INTEL_BUILD_LIST icpc $INTEL_WARNING_FLAGS"
  )

  if [ -z "$ARCH_FLAG" ]; then
    ARCH_FLAG="--arch=KNL"
  fi

  NUM_JOBS_TO_RUN_IN_PARALLEL=2

elif [ "$MACHINE" = "sullivan" ]; then
  source /etc/profile.d/modules.sh
  SKIP_HWLOC=True
  export SLURM_TASKS_PER_NODE=96

  BASE_MODULE_LIST="<COMPILER_NAME>/<COMPILER_VERSION>"

  # Format: (compiler module-list build-list exe-name warning-flag)
  COMPILERS=("gcc/6.1.0 $BASE_MODULE_LIST $ARM_GCC_BUILD_LIST g++ $GCC_WARNING_FLAGS")

  if [ -z "$ARCH_FLAG" ]; then
    ARCH_FLAG="--arch=ARMv8-ThunderX"
  fi

  NUM_JOBS_TO_RUN_IN_PARALLEL=2

elif [ "$MACHINE" = "mayer" ]; then
  SKIP_HWLOC=True
  export SLURM_TASKS_PER_NODE=96

  BASE_MODULE_LIST="<COMPILER_NAME>/<COMPILER_VERSION>"
  ARM_MODULE_LIST="<COMPILER_NAME>/<COMPILER_VERSION>"

  # Format: (compiler module-list build-list exe-name warning-flag)
  COMPILERS=("gcc/7.2.0 $BASE_MODULE_LIST $ARM_GCC_BUILD_LIST g++ $GCC_WARNING_FLAGS"
             "arm/1.4.0 $ARM_MODULE_LIST $ARM_GCC_BUILD_LIST armclang++ $CLANG_WARNING_FLAGS")

  if [ -z "$ARCH_FLAG" ]; then
    ARCH_FLAG="--arch=ARMv8-TX2"
  fi

  NUM_JOBS_TO_RUN_IN_PARALLEL=1

elif [ "$MACHINE" = "shepard" ]; then
  source /etc/profile.d/modules.sh
  SKIP_HWLOC=True
  export SLURM_TASKS_PER_NODE=32

  BASE_MODULE_LIST="<COMPILER_NAME>/<COMPILER_VERSION>,openblas"
  BASE_MODULE_LIST_INTEL="<COMPILER_NAME>/compilers/<COMPILER_VERSION>,openblas"

  BLAS_PATH=${BLAS_ROOT}

  # Format: (compiler module-list build-list exe-name warning-flag)
  COMPILERS=("intel/17.4.196 $BASE_MODULE_LIST_INTEL $INTEL_BUILD_LIST icpc $INTEL_WARNING_FLAGS"
             "intel/18.0.128 $BASE_MODULE_LIST_INTEL $INTEL_BUILD_LIST icpc $INTEL_WARNING_FLAGS"
             "pgi/17.10.0 $BASE_MODULE_LIST $GCC_BUILD_LIST pgc++ $PGI_WARNING_FLAGS"
  )

  if [ -z "$ARCH_FLAG" ]; then
    ARCH_FLAG="--arch=HSW"
  fi
  NUM_JOBS_TO_RUN_IN_PARALLEL=2

elif [ "$MACHINE" = "blake" ]; then
  source /etc/profile.d/modules.sh
  SKIP_HWLOC=True
  export SLURM_TASKS_PER_NODE=32

  BASE_MODULE_LIST="<COMPILER_NAME>/<COMPILER_VERSION>,openblas"
  BASE_MODULE_LIST_INTEL="<COMPILER_NAME>/compilers/<COMPILER_VERSION>,openblas"

  BLAS_PATH=${BLAS_ROOT}
  if [ "$SPOT_CHECK" = "True" ]; then
    # Format: (compiler module-list build-list exe-name warning-flag)
    COMPILERS=("gcc/7.2.0 $BASE_MODULE_LIST $GCC_BUILD_LIST g++ $GCC_WARNING_FLAGS"
               "intel/18.1.163 $BASE_MODULE_LIST_INTEL $INTEL_BUILD_LIST icpc $INTEL_WARNING_FLAGS"
    )
    if [ -z "$ARCH_FLAG" ]; then
      ARCH_FLAG="--arch=SKX"
    fi
  else
    # Format: (compiler module-list build-list exe-name warning-flag)
    COMPILERS=(
               "gcc/4.9.0 $BASE_MODULE_LIST $GCC_BUILD_LIST g++ $GCC_WARNING_FLAGS"
               "gcc/5.5.0 $BASE_MODULE_LIST $GCC_BUILD_LIST g++ $GCC_WARNING_FLAGS"
               "gcc/6.4.0 $BASE_MODULE_LIST $GCC_BUILD_LIST g++ $GCC_WARNING_FLAGS"
               "gcc/7.2.0 $BASE_MODULE_LIST $GCC_BUILD_LIST g++ $GCC_WARNING_FLAGS"
               "intel/17.4.196 $BASE_MODULE_LIST_INTEL $INTEL_BUILD_LIST icpc $INTEL_WARNING_FLAGS"
               "intel/18.1.163 $BASE_MODULE_LIST_INTEL $INTEL_BUILD_LIST icpc $INTEL_WARNING_FLAGS"
    )
    if [ -z "$ARCH_FLAG" ]; then
      ARCH_FLAG="--arch=SNB"
    fi
  fi

  NUM_JOBS_TO_RUN_IN_PARALLEL=2

elif [ "$MACHINE" = "apollo" ]; then
  source /projects/sems/modulefiles/utils/sems-modules-init.sh
  module use /home/projects/modulefiles/local/x86-64
  module load kokkos-env

  module load sems-git
  module load sems-tex
  module load sems-cmake/3.5.2
  module load sems-gdb

  SKIP_HWLOC=True

  BASE_MODULE_LIST="sems-env,kokkos-env,kokkos-hwloc/1.10.1/base,sems-<COMPILER_NAME>/<COMPILER_VERSION>"
  CUDA_MODULE_LIST="sems-env,kokkos-env,kokkos-<COMPILER_NAME>/<COMPILER_VERSION>,sems-gcc/4.8.4,kokkos-hwloc/1.10.1/base"
  CUDA8_MODULE_LIST="sems-env,kokkos-env,kokkos-<COMPILER_NAME>/<COMPILER_VERSION>,sems-gcc/5.3.0,kokkos-hwloc/1.10.1/base"

  CLANG_MODULE_LIST="sems-env,kokkos-env,sems-git,sems-cmake/3.5.2,<COMPILER_NAME>/<COMPILER_VERSION>,cuda/9.0.69"
  NVCC_MODULE_LIST="sems-env,kokkos-env,sems-git,sems-cmake/3.5.2,<COMPILER_NAME>/<COMPILER_VERSION>,sems-gcc/5.3.0"

  BUILD_LIST_CUDA_NVCC="Cuda_Serial,Cuda_OpenMP"
  BUILD_LIST_CUDA_CLANG="Cuda_Serial,Cuda_Pthread"
  BUILD_LIST_CLANG="Serial,Pthread,OpenMP"

  if [ "$SPOT_CHECK" = "True" ]; then
    # Format: (compiler module-list build-list exe-name warning-flag)
    COMPILERS=("gcc/4.8.4 $BASE_MODULE_LIST "OpenMP,Pthread" g++ $GCC_WARNING_FLAGS"
               "gcc/5.3.0 $BASE_MODULE_LIST "Serial" g++ $GCC_WARNING_FLAGS"
               "intel/16.0.1 $BASE_MODULE_LIST "OpenMP" icpc $INTEL_WARNING_FLAGS"
               "clang/3.9.0 $BASE_MODULE_LIST "Pthread_Serial" clang++ $CLANG_WARNING_FLAGS"
               "clang/6.0 $CLANG_MODULE_LIST "Cuda_Pthread" clang++ $CUDA_WARNING_FLAGS"
<<<<<<< HEAD
               "cuda/9.1 $CUDA8_MODULE_LIST "Cuda_OpenMP" $KOKKOS_PATH/bin/nvcc_wrapper $CUDA_WARNING_FLAGS"
=======
               "cuda/9.1 $CUDA_MODULE_LIST "Cuda_OpenMP" $KOKKOS_PATH/bin/nvcc_wrapper $CUDA_WARNING_FLAGS"
>>>>>>> cad34a70
    )
  else
    # Format: (compiler module-list build-list exe-name warning-flag)
    COMPILERS=("cuda/9.1 $CUDA8_MODULE_LIST $BUILD_LIST_CUDA_NVCC $KOKKOS_PATH/bin/nvcc_wrapper $CUDA_WARNING_FLAGS"
               "clang/6.0 $CLANG_MODULE_LIST $BUILD_LIST_CUDA_CLANG clang++ $CUDA_WARNING_FLAGS"
               "clang/3.9.0 $CLANG_MODULE_LIST $BUILD_LIST_CLANG clang++ $CLANG_WARNING_FLAGS"
               "gcc/4.8.4 $BASE_MODULE_LIST $GCC_BUILD_LIST g++ $GCC_WARNING_FLAGS"
               "gcc/4.9.3 $BASE_MODULE_LIST $GCC_BUILD_LIST g++ $GCC_WARNING_FLAGS"
               "gcc/5.3.0 $BASE_MODULE_LIST $GCC_BUILD_LIST g++ $GCC_WARNING_FLAGS"
               "gcc/6.1.0 $BASE_MODULE_LIST $GCC_BUILD_LIST g++ $GCC_WARNING_FLAGS"
               "intel/15.0.2 $BASE_MODULE_LIST $INTEL_BUILD_LIST icpc $INTEL_WARNING_FLAGS"
               "intel/16.0.1 $BASE_MODULE_LIST $INTEL_BUILD_LIST icpc $INTEL_WARNING_FLAGS"
               "intel/17.0.1 $BASE_MODULE_LIST $INTEL_BUILD_LIST icpc $INTEL_WARNING_FLAGS"
               "clang/3.5.2 $BASE_MODULE_LIST $CLANG_BUILD_LIST clang++ $CLANG_WARNING_FLAGS"
               "clang/3.6.1 $BASE_MODULE_LIST $CLANG_BUILD_LIST clang++ $CLANG_WARNING_FLAGS"
<<<<<<< HEAD
               "clang/3.9.0 $BASE_MODULE_LIST $CLANG_BUILD_LIST clang++ $CLANG_WARNING_FLAGS"
=======
>>>>>>> cad34a70
    )
  fi

  if [ -z "$ARCH_FLAG" ]; then
    ARCH_FLAG="--arch=SNB,Volta70"
  fi

  NUM_JOBS_TO_RUN_IN_PARALLEL=1

else
  echo "Unhandled machine $MACHINE" >&2
  exit 1
fi

export OMP_NUM_THREADS=4

declare -i NUM_RESULTS_TO_KEEP=7

RESULT_ROOT_PREFIX=TestAll

if [ "$PRINT_HELP" = "True" ]; then
  echo "test_all_sandia <ARGS> <OPTIONS>:"
  echo "--kokkoskernels-path=/Path/To/Kokkos: Path to the KokkosKernels root directory"
  echo "    Defaults to root repo containing this script"
  echo "--kokkos-path=/Path/To/Kokkos: Path to the Kokkos root directory"
  echo "    Defaults to KokkosKernelsPath/../kokkos"
  echo "--debug: Run tests in debug. Defaults to False"
  echo "--test-script: Test this script, not Kokkos"
  echo "--skip-hwloc: Do not do hwloc tests"
  echo "--num=N: Number of jobs to run in parallel"
  echo "--spot-check: Minimal test set to issue pull request"
  echo "--dry-run: Just print what would be executed"
  echo "--build-only: Just do builds, don't run anything"
  echo "--opt-flag=FLAG: Optimization flag (default: -O3)"
  echo "--arch=ARCHITECTURE: overwrite architecture flags"
  echo "--with-cuda-options=OPT: set KOKKOS_CUDA_OPTIONS"
  echo "--build-list=BUILD,BUILD,BUILD..."
  echo "    Provide a comma-separated list of builds instead of running all builds"
  echo "    Valid items:"
  echo "      OpenMP, Pthread, Qthreads, Serial, OpenMP_Serial, Pthread_Serial"
  echo "      Qthreads_Serial, Cuda_OpenMP, Cuda_Pthread, Cuda_Serial"
  echo ""

  echo "ARGS: list of expressions matching compilers to test"
  echo "  supported compilers sems"
  for COMPILER_DATA in "${COMPILERS[@]}"; do
    ARR=($COMPILER_DATA)
    COMPILER=${ARR[0]}
    echo "    $COMPILER"
  done
  echo ""

  echo "Examples:"
  echo "  Run all tests"
  echo "  % test_all_sandia"
  echo ""
  echo "  Run all gcc tests"
  echo "  % test_all_sandia gcc"
  echo ""
  echo "  Run all gcc/4.7.2 and all intel tests"
  echo "  % test_all_sandia gcc/4.7.2 intel"
  echo ""
  echo "  Run all tests in debug"
  echo "  % test_all_sandia --debug"
  echo ""
  echo "  Run gcc/4.7.2 and only do OpenMP and OpenMP_Serial builds"
  echo "  % test_all_sandia gcc/4.7.2 --build-list=OpenMP,OpenMP_Serial"
  echo ""
  echo "If you want to kill the tests, do:"
  echo "  hit ctrl-z"
  echo "  % kill -9 %1"
  echo
  exit 0
fi

# Set build type.
if [ "$DEBUG" = "True" ]; then
  BUILD_TYPE=debug
else
  BUILD_TYPE=release
fi

# If no args provided, do all compilers.
if [ -z "$ARGS" ]; then
  ARGS='?'
fi

# Process args to figure out which compilers to test.
COMPILERS_TO_TEST=""

for ARG in $ARGS; do
  for COMPILER_DATA in "${COMPILERS[@]}"; do
    ARR=($COMPILER_DATA)
    COMPILER=${ARR[0]}

    if [[ "$COMPILER" = $ARG* ]]; then
      if [[ "$COMPILERS_TO_TEST" != *${COMPILER}* ]]; then
        COMPILERS_TO_TEST="$COMPILERS_TO_TEST $COMPILER"
      else
        echo "Tried to add $COMPILER twice"
      fi
    fi
  done
done

# Check if Qthreads build requested.
HAVE_QTHREADS_BUILD="False"
if [ -n "$CUSTOM_BUILD_LIST" ]; then
  if [[ "$CUSTOM_BUILD_LIST" = *Qthreads* ]]; then
    HAVE_QTHREADS_BUILD="True"
  fi
else
  for COMPILER_DATA in "${COMPILERS[@]}"; do
    ARR=($COMPILER_DATA)
    BUILD_LIST=${ARR[2]}
    if [[ "$BUILD_LIST" = *Qthreads* ]]; then
      HAVE_QTHREADS_BUILD="True"
    fi
  done
fi

# Ensure Qthreads path is set if Qthreads build is requested.
if [ "$HAVE_QTHREADS_BUILD" = "True" ]; then
  if [ -z "$QTHREADS_PATH" ]; then
    echo "Need to supply Qthreads path (--qthreads-path) when testing Qthreads backend." >&2
    exit 1
  else
    # Strip trailing slashes from path.
    QTHREADS_PATH=$(echo $QTHREADS_PATH | sed 's/\/*$//')
  fi
fi

#
# Functions.
#

# get_compiler_name <COMPILER>
get_compiler_name() {
  echo $1 | cut -d/ -f1
}

# get_compiler_version <COMPILER>
get_compiler_version() {
  echo $1 | cut -d/ -f2
}

# Do not call directly.
get_compiler_data() {
  local compiler=$1
  local item=$2
  local compiler_name=$(get_compiler_name $compiler)
  local compiler_vers=$(get_compiler_version $compiler)

  local compiler_data
  for compiler_data in "${COMPILERS[@]}" ; do
    local arr=($compiler_data)

    if [ "$compiler" = "${arr[0]}" ]; then
      echo "${arr[$item]}" | tr , ' ' | sed -e "s/<COMPILER_NAME>/$compiler_name/g" -e "s/<COMPILER_VERSION>/$compiler_vers/g"
      return 0
    fi
  done

  # Not found.
  echo "Unreconized compiler $compiler" >&2
  exit 1
}

#
# For all getters, usage: <GETTER> <COMPILER>
#

get_compiler_modules() {
  get_compiler_data $1 1
}

get_compiler_build_list() {
  get_compiler_data $1 2
}

get_compiler_exe_name() {
  get_compiler_data $1 3
}

get_compiler_warning_flags() {
  get_compiler_data $1 4
}

run_cmd() {
  echo "RUNNING: $*"
  if [ "$DRYRUN" != "True" ]; then
    eval "$* 2>&1"
  fi
}

# report_and_log_test_results <SUCCESS> <DESC> <COMMENT>
report_and_log_test_result() {
  # Use sane var names.
  local success=$1; local desc=$2; local comment=$3;

  if [ "$success" = "0" ]; then
    echo "  PASSED $desc"
    echo $comment > $PASSED_DIR/$desc
  else
    # For failures, comment should be the name of the phase that failed.
    echo "  FAILED $desc" >&2
    echo $comment > $FAILED_DIR/$desc
    cat ${desc}.${comment}.log
  fi
}

setup_env() {
  local compiler=$1
  local compiler_modules=$(get_compiler_modules $compiler)

  module purge

  local mod
  for mod in $compiler_modules; do
    echo "Loading module $mod"
    module load $mod 2>&1
    # It is ridiculously hard to check for the success of a loaded
    # module. Module does not return error codes and piping to grep
    # causes module to run in a subshell.
    module list 2>&1 | grep "$mod" >& /dev/null || return 1
  done

  return 0
}

# single_build_and_test <COMPILER> <BUILD> <BUILD_TYPE>
single_build_and_test() {
  # Use sane var names.
  local compiler=$1; local build=$2; local build_type=$3;

  # Set up env.
  mkdir -p $ROOT_DIR/$compiler/"${build}-$build_type"
  cd $ROOT_DIR/$compiler/"${build}-$build_type"
  local desc=$(echo "${compiler}-${build}-${build_type}" | sed 's:/:-:g')
  setup_env $compiler >& ${desc}.configure.log || { report_and_log_test_result 1 ${desc} configure && return 0; }

  # Set up flags.
  local compiler_warning_flags=$(get_compiler_warning_flags $compiler)
  local compiler_exe=$(get_compiler_exe_name $compiler)

  if [[ "$build_type" = hwloc* ]]; then
    local extra_args=--with-hwloc=$(dirname $(dirname $(which hwloc-info)))
  fi

  if [[ "$build" = *Qthreads* ]]; then
    if [[ "$build_type" = hwloc* ]]; then
      local extra_args="$extra_args --qthreads-path=${QTHREADS_PATH}_hwloc"
    else
      local extra_args="$extra_args --qthreads-path=$QTHREADS_PATH"
    fi
  fi

  if [[ "$OPT_FLAG" = "" ]]; then
    OPT_FLAG="-O3"
  fi

  if [[ "$build_type" = *debug* ]]; then
    local extra_args="$extra_args --debug"
    local cxxflags="-g $compiler_warning_flags"
  else
    local cxxflags="$OPT_FLAG $compiler_warning_flags"
  fi

  if [[ "$KOKKOS_CUDA_OPTIONS" != "" ]]; then
    local extra_args="$extra_args $KOKKOS_CUDA_OPTIONS"
  fi

  echo "  Starting job $desc"

  local comment="no_comment"

  if [ "$TEST_SCRIPT" = "True" ]; then
    local rand=$[ 1 + $[ RANDOM % 10 ]]
    sleep $rand

    if [ $rand -gt 5 ]; then
      run_cmd ls fake_problem >& ${desc}.configure.log || { report_and_log_test_result 1 $desc configure && return 0; }
    fi
  else
    run_cmd ${KOKKOSKERNELS_PATH}/scripts/generate_makefile.bash --with-devices=$build $ARCH_FLAG --compiler=$(which $compiler_exe) --cxxflags=\"$cxxflags\" $extra_args --kokkos-path=${KOKKOS_PATH} --kokkoskernels-path=${KOKKOSKERNELS_PATH} --with-tpls=${KOKKOSKERNELS_ENABLE_TPLS} &>> ${desc}.configure.log || { report_and_log_test_result 1 ${desc} configure && return 0; }
    local -i build_start_time=$(date +%s)
    run_cmd make -j 32 build-test >& ${desc}.build.log || { report_and_log_test_result 1 ${desc} build && return 0; }
    local -i build_end_time=$(date +%s)
    comment="build_time=$(($build_end_time-$build_start_time))"

    if [[ "$BUILD_ONLY" == False ]]; then
      run_cmd make test >& ${desc}.test.log || { report_and_log_test_result 1 ${desc} test && return 0; }
      local -i run_end_time=$(date +%s)
      comment="$comment run_time=$(($run_end_time-$build_end_time))"
    fi
  fi

  report_and_log_test_result 0 $desc "$comment"

  return 0
}

# wait_for_jobs <NUM-JOBS>
wait_for_jobs() {
  local -i max_jobs=$1
  local -i num_active_jobs=$(jobs | wc -l)
  while [ $num_active_jobs -ge $max_jobs ]
  do
    sleep 1
    num_active_jobs=$(jobs | wc -l)
    jobs >& /dev/null
  done
}

# run_in_background <COMPILER> <BUILD> <BUILD_TYPE>
run_in_background() {
  local compiler=$1

  local -i num_jobs=$NUM_JOBS_TO_RUN_IN_PARALLEL
  # Don't override command line input.
  # if [[ "$BUILD_ONLY" == True ]]; then
  #   num_jobs=8
  # else
    if [[ "$compiler" == cuda* ]]; then
      num_jobs=1
    fi
  # fi
  wait_for_jobs $num_jobs

  single_build_and_test $* &
}

# build_and_test_all <COMPILER>
build_and_test_all() {
  # Get compiler data.
  local compiler=$1
  if [ -z "$CUSTOM_BUILD_LIST" ]; then
    local compiler_build_list=$(get_compiler_build_list $compiler)
  else
    local compiler_build_list=$(echo "$CUSTOM_BUILD_LIST" | tr , ' ')
  fi

  # Do builds.
  local build
  for build in $compiler_build_list
  do
    run_in_background $compiler $build $BUILD_TYPE

    # If not cuda, do a hwloc test too.
    if [[ "$compiler" != cuda* && "$SKIP_HWLOC" == False ]]; then
      run_in_background $compiler $build "hwloc-$BUILD_TYPE"
    fi
  done

  return 0
}

get_test_root_dir() {
  local existing_results=$(find . -maxdepth 1 -name "$RESULT_ROOT_PREFIX*" | sort)
  local -i num_existing_results=$(echo $existing_results | tr ' ' '\n' | wc -l)
  local -i num_to_delete=${num_existing_results}-${NUM_RESULTS_TO_KEEP}

  if [ $num_to_delete -gt 0 ]; then
    /bin/rm -rf $(echo $existing_results | tr ' ' '\n' | head -n $num_to_delete)
  fi

  echo $(pwd)/${RESULT_ROOT_PREFIX}_$(date +"%Y-%m-%d_%H.%M.%S")
}

wait_summarize_and_exit() {
  wait_for_jobs 1

  echo "#######################################################"
  echo "PASSED TESTS"
  echo "#######################################################"

  local passed_test
  for passed_test in $(\ls -1 $PASSED_DIR | sort)
  do
    echo $passed_test $(cat $PASSED_DIR/$passed_test)
  done

  echo "#######################################################"
  echo "FAILED TESTS"
  echo "#######################################################"

  local failed_test
  local -i rv=0
  for failed_test in $(\ls -1 $FAILED_DIR | sort)
  do
    echo $failed_test "("$(cat $FAILED_DIR/$failed_test)" failed)"
    rv=$rv+1
  done

  exit $rv
}

#
# Main.
#

ROOT_DIR=$(get_test_root_dir)
mkdir -p $ROOT_DIR
cd $ROOT_DIR

PASSED_DIR=$ROOT_DIR/results/passed
FAILED_DIR=$ROOT_DIR/results/failed
mkdir -p $PASSED_DIR
mkdir -p $FAILED_DIR

echo "Going to test compilers: " $COMPILERS_TO_TEST
for COMPILER in $COMPILERS_TO_TEST; do
  echo "Testing compiler $COMPILER"
  build_and_test_all $COMPILER
done

wait_summarize_and_exit<|MERGE_RESOLUTION|>--- conflicted
+++ resolved
@@ -392,15 +392,11 @@
                "intel/16.0.1 $BASE_MODULE_LIST "OpenMP" icpc $INTEL_WARNING_FLAGS"
                "clang/3.9.0 $BASE_MODULE_LIST "Pthread_Serial" clang++ $CLANG_WARNING_FLAGS"
                "clang/6.0 $CLANG_MODULE_LIST "Cuda_Pthread" clang++ $CUDA_WARNING_FLAGS"
-<<<<<<< HEAD
-               "cuda/9.1 $CUDA8_MODULE_LIST "Cuda_OpenMP" $KOKKOS_PATH/bin/nvcc_wrapper $CUDA_WARNING_FLAGS"
-=======
                "cuda/9.1 $CUDA_MODULE_LIST "Cuda_OpenMP" $KOKKOS_PATH/bin/nvcc_wrapper $CUDA_WARNING_FLAGS"
->>>>>>> cad34a70
     )
   else
     # Format: (compiler module-list build-list exe-name warning-flag)
-    COMPILERS=("cuda/9.1 $CUDA8_MODULE_LIST $BUILD_LIST_CUDA_NVCC $KOKKOS_PATH/bin/nvcc_wrapper $CUDA_WARNING_FLAGS"
+    COMPILERS=("cuda/9.1 $CUDA_MODULE_LIST $BUILD_LIST_CUDA_NVCC $KOKKOS_PATH/bin/nvcc_wrapper $CUDA_WARNING_FLAGS"
                "clang/6.0 $CLANG_MODULE_LIST $BUILD_LIST_CUDA_CLANG clang++ $CUDA_WARNING_FLAGS"
                "clang/3.9.0 $CLANG_MODULE_LIST $BUILD_LIST_CLANG clang++ $CLANG_WARNING_FLAGS"
                "gcc/4.8.4 $BASE_MODULE_LIST $GCC_BUILD_LIST g++ $GCC_WARNING_FLAGS"
@@ -412,10 +408,6 @@
                "intel/17.0.1 $BASE_MODULE_LIST $INTEL_BUILD_LIST icpc $INTEL_WARNING_FLAGS"
                "clang/3.5.2 $BASE_MODULE_LIST $CLANG_BUILD_LIST clang++ $CLANG_WARNING_FLAGS"
                "clang/3.6.1 $BASE_MODULE_LIST $CLANG_BUILD_LIST clang++ $CLANG_WARNING_FLAGS"
-<<<<<<< HEAD
-               "clang/3.9.0 $BASE_MODULE_LIST $CLANG_BUILD_LIST clang++ $CLANG_WARNING_FLAGS"
-=======
->>>>>>> cad34a70
     )
   fi
 
