/*
//@HEADER
// ************************************************************************
//
//                        Kokkos v. 3.0
//       Copyright (2020) National Technology & Engineering
//               Solutions of Sandia, LLC (NTESS).
//
// Under the terms of Contract DE-NA0003525 with NTESS,
// the U.S. Government retains certain rights in this software.
//
// Redistribution and use in source and binary forms, with or without
// modification, are permitted provided that the following conditions are
// met:
//
// 1. Redistributions of source code must retain the above copyright
// notice, this list of conditions and the following disclaimer.
//
// 2. Redistributions in binary form must reproduce the above copyright
// notice, this list of conditions and the following disclaimer in the
// documentation and/or other materials provided with the distribution.
//
// 3. Neither the name of the Corporation nor the names of the
// contributors may be used to endorse or promote products derived from
// this software without specific prior written permission.
//
// THIS SOFTWARE IS PROVIDED BY NTESS "AS IS" AND ANY
// EXPRESS OR IMPLIED WARRANTIES, INCLUDING, BUT NOT LIMITED TO, THE
// IMPLIED WARRANTIES OF MERCHANTABILITY AND FITNESS FOR A PARTICULAR
// PURPOSE ARE DISCLAIMED. IN NO EVENT SHALL NTESS OR THE
// CONTRIBUTORS BE LIABLE FOR ANY DIRECT, INDIRECT, INCIDENTAL, SPECIAL,
// EXEMPLARY, OR CONSEQUENTIAL DAMAGES (INCLUDING, BUT NOT LIMITED TO,
// PROCUREMENT OF SUBSTITUTE GOODS OR SERVICES; LOSS OF USE, DATA, OR
// PROFITS; OR BUSINESS INTERRUPTION) HOWEVER CAUSED AND ON ANY THEORY OF
// LIABILITY, WHETHER IN CONTRACT, STRICT LIABILITY, OR TORT (INCLUDING
// NEGLIGENCE OR OTHERWISE) ARISING IN ANY WAY OUT OF THE USE OF THIS
// SOFTWARE, EVEN IF ADVISED OF THE POSSIBILITY OF SUCH DAMAGE.
//
// Questions? Contact Siva Rajamanickam (srajama@sandia.gov)
//
// ************************************************************************
//@HEADER
*/

#ifndef KOKKOSKERNELS_TEST_UTILS_HPP
#define KOKKOSKERNELS_TEST_UTILS_HPP

#include "KokkosKernels_Utils.hpp"
#include "Kokkos_ArithTraits.hpp"
#include "KokkosSparse_spmv.hpp"
#include "gtest/gtest.h"  //for EXPECT_**

namespace Test {
template <class ViewType,
          bool strided = std::is_same<typename ViewType::array_layout,
                                      Kokkos::LayoutStride>::value>
struct multivector_layout_adapter;

template <class ViewType>
struct multivector_layout_adapter<ViewType, true> {
  typedef typename ViewType::value_type Scalar;
  typedef typename ViewType::device_type Device;
  typedef Kokkos::View<Scalar* * [2], Kokkos::LayoutRight, Device>
      BaseTypeRight;
  typedef Kokkos::View<Scalar**, typename ViewType::array_layout, Device>
      BaseTypeDefault;
  typedef
      typename std::conditional<std::is_same<typename ViewType::array_layout,
                                             Kokkos::LayoutStride>::value,
                                BaseTypeRight, BaseTypeDefault>::type BaseType;

  static ViewType view(const BaseType& v) {
    return Kokkos::subview(v, Kokkos::ALL, Kokkos::ALL, 0);
  };
};

template <class ViewType>
struct multivector_layout_adapter<ViewType, false> {
  typedef typename ViewType::value_type Scalar;
  typedef typename ViewType::device_type Device;
  typedef Kokkos::View<Scalar* * [2], Kokkos::LayoutRight, Device>
      BaseTypeRight;
  typedef Kokkos::View<Scalar**, typename ViewType::array_layout, Device>
      BaseTypeDefault;
  typedef
      typename std::conditional<std::is_same<typename ViewType::array_layout,
                                             Kokkos::LayoutStride>::value,
                                BaseTypeRight, BaseTypeDefault>::type BaseType;

  static ViewType view(const BaseType& v) {
    return Kokkos::subview(v, Kokkos::ALL, Kokkos::ALL);
  };
};

template <class Scalar1, class Scalar2, class Scalar3>
void EXPECT_NEAR_KK(Scalar1 val1, Scalar2 val2, Scalar3 tol) {
  typedef Kokkos::Details::ArithTraits<Scalar1> AT1;
  typedef Kokkos::Details::ArithTraits<Scalar3> AT3;
  EXPECT_LE((double)AT1::abs(val1 - val2), (double)AT3::abs(tol));
}

template <class ViewType1, class ViewType2, class Scalar>
void EXPECT_NEAR_KK_1DVIEW(ViewType1 v1, ViewType2 v2, Scalar tol) {
  size_t v1_size = v1.extent(0);
  size_t v2_size = v2.extent(0);
  EXPECT_EQ(v1_size, v2_size);

  typename ViewType1::HostMirror h_v1 = Kokkos::create_mirror_view(v1);
  typename ViewType2::HostMirror h_v2 = Kokkos::create_mirror_view(v2);

  KokkosKernels::Impl::safe_device_to_host_deep_copy(v1.extent(0), v1, h_v1);
  KokkosKernels::Impl::safe_device_to_host_deep_copy(v2.extent(0), v2, h_v2);

  for (size_t i = 0; i < v1_size; ++i) {
    EXPECT_NEAR_KK(h_v1(i), h_v2(i), tol);
  }
}

#if defined(KOKKOS_HALF_T_IS_FLOAT)
using halfScalarType = Kokkos::Experimental::half_t;
#endif  // KOKKOS_HALF_T_IS_FLOAT

template <class ViewTypeA, class ViewTypeB, class ViewTypeC,
          class ExecutionSpace>
struct SharedVanillaGEMM {
  bool A_t, B_t, A_c, B_c;
  int C_rows, C_cols, A_cols;
  ViewTypeA A;
  ViewTypeB B;
  ViewTypeC C;

  typedef typename ViewTypeA::value_type ScalarA;
  typedef typename ViewTypeB::value_type ScalarB;
  typedef typename ViewTypeC::value_type ScalarC;
  typedef Kokkos::View<ScalarA*, Kokkos::LayoutStride,
                       typename ViewTypeA::device_type>
      SubviewTypeA;
  typedef Kokkos::View<ScalarB*, Kokkos::LayoutStride,
                       typename ViewTypeB::device_type>
      SubviewTypeB;
  typedef Kokkos::Details::ArithTraits<ScalarC> APT;
  typedef typename APT::mag_type mag_type;
  ScalarA alpha;
  ScalarC beta;

  KOKKOS_INLINE_FUNCTION
  void operator()(
      const typename Kokkos::TeamPolicy<ExecutionSpace>::member_type& team)
      const {
    Kokkos::parallel_for(
        Kokkos::TeamThreadRange(team, C_rows), [&](const int& i) {
          // Give each kokkos thread a vector of A
          SubviewTypeA a_vec;
          if (A_t)
            a_vec = Kokkos::subview(A, Kokkos::ALL(), i);
          else
            a_vec = Kokkos::subview(A, i, Kokkos::ALL());

          // Have all vector lanes perform the dot product
          Kokkos::parallel_for(
              Kokkos::ThreadVectorRange(team, C_cols), [&](const int& j) {
                SubviewTypeB b_vec;
                if (B_t)
                  b_vec = Kokkos::subview(B, j, Kokkos::ALL());
                else
                  b_vec = Kokkos::subview(B, Kokkos::ALL(), j);
                ScalarC ab = ScalarC(0);
                for (int k = 0; k < A_cols; k++) {
                  auto a = A_c ? APT::conj(a_vec(k)) : a_vec(k);
                  auto b = B_c ? APT::conj(b_vec(k)) : b_vec(k);
                  ab += a * b;
                }
                C(i, j) = beta * C(i, j) + alpha * ab;
              });
        });
  }
};
// C(i,:,:) = alpha * (A(i,:,:) * B(i,:,:)) + beta * C(i,:,:)
template <class ViewTypeA, class ViewTypeB, class ViewTypeC,
          class ExecutionSpace>
struct Functor_BatchedVanillaGEMM {
  bool A_t, B_t, A_c, B_c, batch_size_last_dim = false;
  ViewTypeA A;
  ViewTypeB B;
  ViewTypeC C;

  using ScalarA      = typename ViewTypeA::value_type;
  using ScalarB      = typename ViewTypeB::value_type;
  using ScalarC      = typename ViewTypeC::value_type;
  using SubviewTypeA = typename Kokkos::View<ScalarA**, Kokkos::LayoutStride,
                                             typename ViewTypeA::device_type>;
  using SubviewTypeB = typename Kokkos::View<ScalarB**, Kokkos::LayoutStride,
                                             typename ViewTypeA::device_type>;
  using SubviewTypeC = typename Kokkos::View<ScalarC**, Kokkos::LayoutStride,
                                             typename ViewTypeA::device_type>;

  ScalarA alpha;
  ScalarC beta;

  KOKKOS_INLINE_FUNCTION
  void operator()(
      const typename Kokkos::TeamPolicy<ExecutionSpace>::member_type& team)
      const {
    int i = team.league_rank();
    SubviewTypeA _A;
    SubviewTypeB _B;
    SubviewTypeC _C;

    if (batch_size_last_dim) {
      _A = Kokkos::subview(A, Kokkos::ALL(), Kokkos::ALL(), i);
      _B = Kokkos::subview(B, Kokkos::ALL(), Kokkos::ALL(), i);
      _C = Kokkos::subview(C, Kokkos::ALL(), Kokkos::ALL(), i);
    } else {
      _A = Kokkos::subview(A, i, Kokkos::ALL(), Kokkos::ALL());
      _B = Kokkos::subview(B, i, Kokkos::ALL(), Kokkos::ALL());
      _C = Kokkos::subview(C, i, Kokkos::ALL(), Kokkos::ALL());
    }
    struct SharedVanillaGEMM<SubviewTypeA, SubviewTypeB, SubviewTypeC,
                             ExecutionSpace>
        vgemm;
    vgemm.A_t    = A_t;
    vgemm.B_t    = B_t;
    vgemm.A_c    = A_c;
    vgemm.B_c    = B_c;
    vgemm.C_rows = batch_size_last_dim ? C.extent(0) : C.extent(1);
    vgemm.C_cols = batch_size_last_dim ? C.extent(1) : C.extent(2);
    vgemm.A_cols = batch_size_last_dim ? (A_t ? A.extent(0) : A.extent(1))
                                       : (A_t ? A.extent(1) : A.extent(2));
    vgemm.A     = _A;
    vgemm.B     = _B;
    vgemm.C     = _C;
    vgemm.alpha = alpha;
    vgemm.beta  = beta;
    vgemm(team);
  }

  inline void run() {
    Kokkos::parallel_for(
        "Test::VanillaGEMM",
        Kokkos::TeamPolicy<ExecutionSpace>(
            batch_size_last_dim ? C.extent(2) : C.extent(0), Kokkos::AUTO, 16),
        *this);
  }
};

template <class ViewTypeA, class ViewTypeX, class ViewTypeY>
void vanillaGEMV(char mode, typename ViewTypeA::non_const_value_type alpha,
                 const ViewTypeA& A, const ViewTypeX& x,
                 typename ViewTypeY::non_const_value_type beta,
                 const ViewTypeY& y) {
  using ScalarY = typename ViewTypeY::non_const_value_type;
  using KAT_A   = Kokkos::ArithTraits<typename ViewTypeA::non_const_value_type>;
  using KAT_Y   = Kokkos::ArithTraits<ScalarY>;
  int M         = A.extent(0);
  int N         = A.extent(1);
  if (beta == KAT_Y::zero()) Kokkos::deep_copy(y, KAT_Y::zero());
  if (mode == 'N') {
    for (int i = 0; i < M; i++) {
      ScalarY y_i = beta * y(i);
      for (int j = 0; j < N; j++) {
        y_i += alpha * A(i, j) * x(j);
      }
      y(i) = y_i;
    }
  } else if (mode == 'T') {
    for (int j = 0; j < N; j++) {
      ScalarY y_j = beta * y(j);
      for (int i = 0; i < M; i++) {
        y_j += alpha * A(i, j) * x(i);
      }
      y(j) = y_j;
    }
  } else if (mode == 'C') {
    for (int j = 0; j < N; j++) {
      ScalarY y_j = beta * y(j);
      for (int i = 0; i < M; i++) {
        y_j += alpha * KAT_A::conj(A(i, j)) * x(i);
      }
      y(j) = y_j;
    }
  }
}

template <class T>
class epsilon {
 public:
  constexpr static double value = std::numeric_limits<T>::epsilon();
};

// explicit epsilon specializations
#if defined(KOKKOS_HALF_T_IS_FLOAT) && !KOKKOS_HALF_T_IS_FLOAT
template <>
class epsilon<Kokkos::Experimental::half_t> {
 public:
  constexpr static double value = 0.0009765625F;
};
#endif  // KOKKOS_HALF_T_IS_FLOAT

// Get the interval for Kokkos::fill_random
// For real, interval is (-mag, mag)
// For complex, both real and imaginary parts will have interval (-mag, mag)
template <typename Scalar>
inline void getRandomBounds(double mag, Scalar& start, Scalar& end) {
  start = -mag * Kokkos::ArithTraits<Scalar>::one();
  end   = mag * Kokkos::ArithTraits<Scalar>::one();
}

template <>
inline void getRandomBounds(double mag, Kokkos::complex<float>& start,
                            Kokkos::complex<float>& end) {
  start = Kokkos::complex<float>(-mag, -mag);
  end   = Kokkos::complex<float>(mag, mag);
}

<<<<<<< HEAD
template <>
inline void getRandomBounds(double mag, Kokkos::complex<double>& start,
                            Kokkos::complex<double>& end) {
  start = Kokkos::complex<double>(-mag, -mag);
  end   = Kokkos::complex<double>(mag, mag);
=======
  template<>
  inline void getRandomBounds(double mag, Kokkos::complex<double>& start, Kokkos::complex<double>& end)
  {
    start = Kokkos::complex<double>(-mag, -mag);
    end = Kokkos::complex<double>(mag, mag);
  }

  template<typename scalar_t, typename lno_t, typename size_type, typename device, typename crsMat_t>
  crsMat_t symmetrize(crsMat_t A)
  {
    typedef typename crsMat_t::StaticCrsGraphType graph_t;
    typedef typename crsMat_t::values_type::non_const_type scalar_view_t;
    typedef typename graph_t::row_map_type::non_const_type lno_view_t;
    typedef typename graph_t::entries_type::non_const_type lno_nnz_view_t;
    auto host_rowmap = Kokkos::create_mirror_view_and_copy(Kokkos::HostSpace(), A.graph.row_map);
    auto host_entries = Kokkos::create_mirror_view_and_copy(Kokkos::HostSpace(), A.graph.entries);
    auto host_values = Kokkos::create_mirror_view_and_copy(Kokkos::HostSpace(), A.values);
    lno_t numRows = A.numRows();
    //symmetrize as input_mat + input_mat^T, to still have a diagonally dominant matrix
    typedef std::map<lno_t, scalar_t> Row;
    std::vector<Row> symRows(numRows);
    for(lno_t r = 0; r < numRows; r++)
    {
      auto& row = symRows[r];
      for(size_type i = host_rowmap(r); i < host_rowmap(r + 1); i++)
      {
        lno_t c = host_entries(i);
        auto& col = symRows[c];
        auto it = row.find(c);
        if(it == row.end())
          row[c] = host_values(i);
        else
          row[c] += host_values(i);
        it = col.find(r);
        if(it == col.end())
          col[r] = host_values(i);
        else
          col[r] += host_values(i);
      }
    }
    //Count entries
    Kokkos::View<size_type*, Kokkos::LayoutLeft, Kokkos::HostSpace> new_host_rowmap("Rowmap", numRows + 1);
    size_t accum = 0;
    for(lno_t r = 0; r <= numRows; r++)
    {
      new_host_rowmap(r) = accum;
      if(r < numRows)
        accum += symRows[r].size();
    }
    //Allocate new entries/values
    Kokkos::View<lno_t*, Kokkos::LayoutLeft, Kokkos::HostSpace> new_host_entries("Entries", accum);
    Kokkos::View<scalar_t*, Kokkos::LayoutLeft, Kokkos::HostSpace> new_host_values("Values", accum);
    for(lno_t r = 0; r < numRows; r++)
    {
      auto rowIt = symRows[r].begin();
      for(size_type i = new_host_rowmap(r); i < new_host_rowmap(r + 1); i++)
      {
        new_host_entries(i) = rowIt->first;
        new_host_values(i) = rowIt->second;
        rowIt++;
      }
    }
    lno_view_t new_rowmap("Rowmap", numRows + 1);
    lno_nnz_view_t new_entries("Entries", accum);
    scalar_view_t new_values("Values", accum);
    Kokkos::deep_copy(new_rowmap, new_host_rowmap);
    Kokkos::deep_copy(new_entries, new_host_entries);
    Kokkos::deep_copy(new_values, new_host_values);
    return crsMat_t("SymA", numRows, numRows, accum, new_values, new_rowmap, new_entries);
  }

  //create_random_x_vector and create_random_y_vector can be used together to generate a random 
  //linear system Ax = y.
  template<typename vec_t>
  vec_t create_random_x_vector(vec_t& kok_x, double max_value = 10.0) {
    typedef typename vec_t::value_type scalar_t;
    auto h_x = Kokkos::create_mirror_view (kok_x);
    for (size_t j = 0; j < h_x.extent(1); ++j){
      for (size_t i = 0; i < h_x.extent(0); ++i){
        scalar_t r =
            static_cast <scalar_t> (rand()) /
            static_cast <scalar_t> (RAND_MAX / max_value);
        h_x.access(i, j) = r;
      }
    }
    Kokkos::deep_copy (kok_x, h_x);
    return kok_x;
  }

  template <typename crsMat_t, typename vector_t>
  vector_t create_random_y_vector(crsMat_t crsMat, vector_t x_vector){
    vector_t y_vector (Kokkos::ViewAllocateWithoutInitializing("Y VECTOR"),
        crsMat.numRows());
    KokkosSparse::spmv("N", 1, crsMat, x_vector, 0, y_vector);
    return y_vector;
  }

  template <typename crsMat_t, typename vector_t>
  vector_t create_random_y_vector_mv(crsMat_t crsMat, vector_t x_vector){
    vector_t y_vector (Kokkos::ViewAllocateWithoutInitializing("Y VECTOR"),
        crsMat.numRows(), x_vector.extent(1));
    KokkosSparse::spmv("N", 1, crsMat, x_vector, 0, y_vector);
    return y_vector;
  }
>>>>>>> ccfbe634
}

/// \brief SharedParamTag class used to specify how to invoke templates within
///                       batched unit tests
/// \var TA Indicates which transpose operation to apply to the A matrix
/// \var TB Indicates which transpose operation to apply to the B matrix
/// \var BL Indicates whether the batch size is in the leftmost or rightmost
///         dimension
template <typename TA, typename TB, typename BL>
struct SharedParamTag {
  using transA      = TA;
  using transB      = TB;
  using batchLayout = BL;
};
}  // namespace Test
#endif<|MERGE_RESOLUTION|>--- conflicted
+++ resolved
@@ -312,13 +312,6 @@
   end   = Kokkos::complex<float>(mag, mag);
 }
 
-<<<<<<< HEAD
-template <>
-inline void getRandomBounds(double mag, Kokkos::complex<double>& start,
-                            Kokkos::complex<double>& end) {
-  start = Kokkos::complex<double>(-mag, -mag);
-  end   = Kokkos::complex<double>(mag, mag);
-=======
   template<>
   inline void getRandomBounds(double mag, Kokkos::complex<double>& start, Kokkos::complex<double>& end)
   {
@@ -423,8 +416,6 @@
     KokkosSparse::spmv("N", 1, crsMat, x_vector, 0, y_vector);
     return y_vector;
   }
->>>>>>> ccfbe634
-}
 
 /// \brief SharedParamTag class used to specify how to invoke templates within
 ///                       batched unit tests
